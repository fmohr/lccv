import logging
import lccv
import numpy as np
import sklearn.datasets
import sklearn.tree
import unittest


class TestLccv(unittest.TestCase):

<<<<<<< HEAD
# configure lccv logger (by default set to WARN, change it to DEBUG if tests fail)
lccv_logger = logging.getLogger("lccv")
lccv_logger.setLevel(logging.INFO)
ch = logging.StreamHandler()
ch.setLevel(logging.INFO)
formatter = logging.Formatter('%(asctime)s - %(name)s - %(levelname)s - %(message)s')
ch.setFormatter(formatter)
lccv_logger.addHandler(ch)
=======
    def setUp(self):
        # setup logger for this test suite
        self.logger = logging.getLogger('lccv_test')
        self.logger.setLevel(logging.DEBUG)
        ch = logging.StreamHandler()
        ch.setLevel(logging.INFO)
        formatter = logging.Formatter(
            '%(asctime)s - %(name)s - %(levelname)s - %(message)s')
        ch.setFormatter(formatter)
        self.logger.addHandler(ch)
>>>>>>> a14b4c19

        # configure lccv logger (by default set to WARN, change it to DEBUG if tests fail)
        self.lccv_logger = logging.getLogger("lccv")
        self.lccv_logger.setLevel(logging.WARN)
        ch = logging.StreamHandler()
        ch.setLevel(logging.INFO)
        formatter = logging.Formatter(
            '%(asctime)s - %(name)s - %(levelname)s - %(message)s')
        ch.setFormatter(formatter)
        self.lccv_logger.addHandler(ch)

    def test_partition_train_test_data(self):
        self.logger.info("Start Test on Partitioning")
        features, labels = sklearn.datasets.load_iris(return_X_y=True)
        for seed in [0, 1, 2, 3, 4, 5]:
            self.logger.info(f"Run test for seed {seed}")
            n_te = 32
            n_tr = 150 - n_te
            f_tr, l_tr, f_te, l_te = lccv._partition_train_test_data(
                features, labels, n_te, seed)
            # check correct sizes
            self.assertEqual(f_tr.shape, (n_tr, 4))
            self.assertEqual(l_tr.shape, (n_tr, ))
            self.assertEqual(f_te.shape, (n_te, 4))
            self.assertEqual(l_te.shape, (n_te, ))
            # assume exact same test set, also when train set is double
            f_tr2, l_tr2, f_te2, l_te2 = lccv._partition_train_test_data(
                features, labels, n_te, seed)
            np.testing.assert_array_equal(f_te, f_te2)
            np.testing.assert_array_equal(l_te, l_te2)
            np.testing.assert_array_equal(f_tr, f_tr2)
            np.testing.assert_array_equal(l_tr, l_tr2)
            self.logger.info(f"Finished test for seed {seed}")

    def test_lccv_normal_function(self):
        features, labels = sklearn.datasets.load_iris(return_X_y=True)
        learner = sklearn.tree.DecisionTreeClassifier(random_state=42)
        self.logger.info(f"Starting test of LCCV on {learner.__class__.__name__}")
        _, _, res, _ = lccv.lccv(learner, features, labels, base=2, min_exp=4, enforce_all_anchor_evaluations=True, logger=self.lccv_logger)
        self.assertSetEqual(set(res.keys()), {16, 32, 64, 128, 135})
        for key, val in res.items():
            self.logger.info(f"Key: {key}, Val: {val}")
            self.assertFalse(np.isnan(val['conf'][0]))
            self.assertFalse(np.isnan(val['conf'][1]))
        self.logger.info(f"Finished test of LCCV on {learner.__class__.__name__}")

    def test_lccv_all_points_finish(self):
        features, labels = sklearn.datasets.load_iris(return_X_y=True)
        learner = sklearn.tree.DecisionTreeClassifier(random_state=42)
        self.logger.info(f"Starting test of LCCV on {learner.__class__.__name__}")
        _, _, res, _ = lccv.lccv(learner, features, labels, r=0.05, base=2, min_exp=4, enforce_all_anchor_evaluations=True, logger=self.lccv_logger)
        self.assertSetEqual(set(res.keys()), {16, 32, 64, 128, 135})
        for key, val in res.items():
            self.logger.info(f"Key: {key}, Val: {val}")
            self.assertFalse(np.isnan(val['conf'][0]))
            self.assertFalse(np.isnan(val['conf'][1]))
        self.logger.info(f"Finished test of LCCV on {learner.__class__.__name__}")
        
    def test_lccv_all_points_skipped(self):
        return
        features, labels = sklearn.datasets.load_iris(return_X_y=True)
        learner = sklearn.tree.DecisionTreeClassifier(random_state=42)
        self.logger.info(f"Starting test of LCCV on {learner.__class__.__name__}")
        _, _, res, _ = lccv.lccv(learner, features, labels, r=0.05, base=2, min_exp=4, enforce_all_anchor_evaluations=False, logger=self.lccv_logger)
        self.assertSetEqual(set(res.keys()), {16, 32, 64, 135})
        for key, val in res.items():
            self.logger.info(f"Key: {key}, Val: {val}")
            self.assertFalse(np.isnan(val['conf'][0]))
            self.assertFalse(np.isnan(val['conf'][1]))
        self.logger.info(f"Finished test of LCCV on {learner.__class__.__name__}")
        
    def test_lccv_pruning(self):
        features, labels = sklearn.datasets.load_digits(return_X_y=True)
        learner = sklearn.tree.DecisionTreeClassifier(random_state=42)
<<<<<<< HEAD
        logger.info(f"Starting test of LCCV on {learner.__class__.__name__}")
        _, _, res, _ = lccv.lccv(learner, features, labels, r=-0.5, base=2, min_exp=4, enforce_all_anchor_evaluations=True)
        self.assertSetEqual(set(res.keys()), {16, 32, 64, 128, 256, 512})
=======
        self.logger.info(f"Starting test of LCCV on {learner.__class__.__name__}")
        _, _, res, _ = lccv.lccv(learner, features, labels, r=0.01, base=2, min_exp=4, logger=self.lccv_logger)
        self.assertSetEqual(set(res.keys()), {16, 32, 64, 128, 135})
>>>>>>> a14b4c19
        for key, val in res.items():
            self.logger.info(f"Key: {key}, Val: {val}")
            self.assertFalse(np.isnan(val['conf'][0]))
            self.assertFalse(np.isnan(val['conf'][1]))
        self.logger.info(f"Finished test of LCCV on {learner.__class__.__name__}")
            <|MERGE_RESOLUTION|>--- conflicted
+++ resolved
@@ -5,10 +5,16 @@
 import sklearn.tree
 import unittest
 
+# setup logger for this test suite
+logger = logging.getLogger('lccv_test')
+logger.setLevel(logging.DEBUG)
+ch = logging.StreamHandler()
+ch.setLevel(logging.INFO)
+formatter = logging.Formatter('%(asctime)s - %(name)s - %(levelname)s - %(message)s')
+ch.setFormatter(formatter)
+logger.addHandler(ch)
 
-class TestLccv(unittest.TestCase):
 
-<<<<<<< HEAD
 # configure lccv logger (by default set to WARN, change it to DEBUG if tests fail)
 lccv_logger = logging.getLogger("lccv")
 lccv_logger.setLevel(logging.INFO)
@@ -17,7 +23,9 @@
 formatter = logging.Formatter('%(asctime)s - %(name)s - %(levelname)s - %(message)s')
 ch.setFormatter(formatter)
 lccv_logger.addHandler(ch)
-=======
+
+class TestLccv(unittest.TestCase):
+
     def setUp(self):
         # setup logger for this test suite
         self.logger = logging.getLogger('lccv_test')
@@ -28,7 +36,6 @@
             '%(asctime)s - %(name)s - %(levelname)s - %(message)s')
         ch.setFormatter(formatter)
         self.logger.addHandler(ch)
->>>>>>> a14b4c19
 
         # configure lccv logger (by default set to WARN, change it to DEBUG if tests fail)
         self.lccv_logger = logging.getLogger("lccv")
@@ -103,15 +110,9 @@
     def test_lccv_pruning(self):
         features, labels = sklearn.datasets.load_digits(return_X_y=True)
         learner = sklearn.tree.DecisionTreeClassifier(random_state=42)
-<<<<<<< HEAD
         logger.info(f"Starting test of LCCV on {learner.__class__.__name__}")
         _, _, res, _ = lccv.lccv(learner, features, labels, r=-0.5, base=2, min_exp=4, enforce_all_anchor_evaluations=True)
         self.assertSetEqual(set(res.keys()), {16, 32, 64, 128, 256, 512})
-=======
-        self.logger.info(f"Starting test of LCCV on {learner.__class__.__name__}")
-        _, _, res, _ = lccv.lccv(learner, features, labels, r=0.01, base=2, min_exp=4, logger=self.lccv_logger)
-        self.assertSetEqual(set(res.keys()), {16, 32, 64, 128, 135})
->>>>>>> a14b4c19
         for key, val in res.items():
             self.logger.info(f"Key: {key}, Val: {val}")
             self.assertFalse(np.isnan(val['conf'][0]))
