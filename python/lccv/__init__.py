--- conflicted
+++ resolved
@@ -1,8 +1,5 @@
 from .lccv import _partition_train_test_data, lccv
 
 __all__ = ["_partition_train_test_data", "lccv"]
-<<<<<<< HEAD
-__version__ = "0.2.1"
-=======
-__version__ = "0.2.0"
->>>>>>> 56f47c18
+
+__version__ = "0.2.1"